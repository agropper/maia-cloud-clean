import express from 'express';
// Removed maia2Client import - using couchDBClient instead
import UserStateManagerClass from '../utils/UserStateManager.js';

// Create singleton instance
const UserStateManager = new UserStateManagerClass();

// DigitalOcean API configuration
const DIGITALOCEAN_API_KEY = process.env.DIGITALOCEAN_PERSONAL_API_KEY;
const DIGITALOCEAN_BASE_URL = 'https://api.digitalocean.com';

// DigitalOcean API request function
const doRequest = async (endpoint, options = {}) => {
  if (!DIGITALOCEAN_API_KEY) {
    throw new Error('DigitalOcean API key not configured');
  }

  const url = `${DIGITALOCEAN_BASE_URL}${endpoint}`;
  
  const requestOptions = {
    method: options.method || 'GET',
    headers: {
      'Authorization': `Bearer ${DIGITALOCEAN_API_KEY}`,
      'Content-Type': 'application/json',
      ...options.headers
    },
    ...options
  };

  if (options.body) {
    requestOptions.body = options.body;
  }

  try {
    const response = await fetch(url, requestOptions);
    
    if (!response.ok) {
      const errorText = await response.text();
      console.error(`❌ DigitalOcean API Error Response:`);
      console.error(`Status: ${response.status}`);
      console.error(`Headers:`, Object.fromEntries(response.headers.entries()));
      console.error(`Body: ${errorText}`);
      throw new Error(`DigitalOcean API error: ${response.status} - ${errorText}`);
    }

    return await response.json();
  } catch (error) {
    console.error(`❌ DigitalOcean API request failed:`, error.message);
    throw error;
  }
};

const router = express.Router();

// CouchDB client for maia_users database
let couchDBClient = null;

// General user activity tracking: in-memory + periodic database sync
const userActivityTracker = new Map(); // userId -> { lastActivity: Date, needsDbUpdate: boolean }
let lastDatabaseSync = 0;
const SYNC_INTERVAL = 60 * 1000; // 1 minute

<<<<<<< HEAD
// Update agent activity when user interacts with agent
const updateAgentActivity = (agentId, userId) => {
  if (agentId) {
    agentActivityTracker.set(agentId, {
      lastActivity: new Date(),
      userId: userId
    });
=======
// Update user activity in memory (fast, no database writes)
const updateUserActivity = (userId) => {
  if (!userId) return;
  
  const now = new Date();
  const wasNewUser = !userActivityTracker.has(userId);
  
  userActivityTracker.set(userId, {
    lastActivity: now,
    needsDbUpdate: true // Mark for database update
  });
  
  // Sync immediately for new users, then every minute for existing users
  if (wasNewUser || Date.now() - lastDatabaseSync > SYNC_INTERVAL) {
    syncActivityToDatabase();
>>>>>>> 724bb711
  }
};

// Sync activity data to database (periodic, not on every interaction)
const syncActivityToDatabase = async () => {
  if (!couchDBClient || userActivityTracker.size === 0) return;
  
  try {
    for (const [userId, data] of userActivityTracker.entries()) {
      if (!data.needsDbUpdate) continue; // Skip users that don't need updates
      
      try {
        // Find user document by _id first (most users are stored this way)
        let userQuery = {
          selector: {
            _id: userId
          },
          limit: 1
        };
        
        let userResult = await couchDBClient.findDocuments('maia_users', userQuery);
        
        // If not found by _id, try userId field (for deep_link users)
        if (userResult.docs.length === 0) {
          userQuery = {
            selector: {
              userId: userId
            },
            limit: 1
          };
          userResult = await couchDBClient.findDocuments('maia_users', userQuery);
        }
        
        if (userResult.docs.length > 0) {
          const userDoc = userResult.docs[0];
          const updatedDoc = {
            ...userDoc,
            lastActivity: data.lastActivity.toISOString()
          };
          
          await couchDBClient.saveDocument('maia_users', updatedDoc);
          
          // Mark as synced
          data.needsDbUpdate = false;
        } else {
          console.log(`❌ [User Activity] User ${userId} not found in database - cannot update lastActivity`);
        }
      } catch (userError) {
        console.error(`❌ Error updating user activity for ${userId}:`, userError);
      }
    }
    
    lastDatabaseSync = Date.now();
  } catch (error) {
    console.error('❌ Error syncing user activities to database:', error);
  }
};

// Get agent activity (in-memory first, fallback to database)
const getAgentActivity = async (agentId) => {
  if (!agentId) return null;
  
  // Check in-memory first (most recent)
  const inMemory = agentActivityTracker.get(agentId);
  if (inMemory) {
    return {
      agentId: agentId,
      userId: inMemory.userId,
      lastActivity: inMemory.lastActivity
    };
  }
  
  // Fallback to database
  if (!couchDBClient) return null;
  
  try {
    const doc = await couchDBClient.get('maia_users', `agent_activity_${agentId}`);
    return {
      agentId: doc.agentId,
      userId: doc.userId,
      lastActivity: new Date(doc.lastActivity)
    };
  } catch (error) {
    return null;
  }
};

// Get all user activities (in-memory + database)
const getAllUserActivities = async () => {
  const activities = [];
  
  // First, get all users from database to ensure we have complete data
  if (couchDBClient) {
    try {
      const result = await couchDBClient.findDocuments('maia_users', {
        selector: {
          _id: { $exists: true }
        }
      });
      
      // Add database activities (source of truth)
      for (const userDoc of result.docs) {
        if (userDoc.lastActivity) {
          activities.push({
            userId: userDoc._id, // Use _id as userId for consistency
            lastActivity: userDoc.lastActivity,
            source: 'database'
          });
        }
      }
    } catch (error) {
      console.error('Error loading activities from database:', error);
    }
  }
  
  // Add in-memory activities (most recent) - these will override database if newer
  for (const [userId, data] of userActivityTracker.entries()) {
    const existingIndex = activities.findIndex(a => a.userId === userId);
    if (existingIndex >= 0) {
      // Update existing entry with in-memory data if it's newer
      activities[existingIndex] = {
        userId: userId,
        lastActivity: data.lastActivity,
        needsDbUpdate: data.needsDbUpdate,
        source: 'memory'
      };
    } else {
      // Add new in-memory activity
      activities.push({
        userId: userId,
        lastActivity: data.lastActivity,
        needsDbUpdate: data.needsDbUpdate,
        source: 'memory'
      });
    }
  }
  
  return activities;
};

// Load activity data from database on startup
const loadUserActivityFromDatabase = async () => {
  if (!couchDBClient) return;
  
  try {
    // Load all users and their lastActivity times
    const result = await couchDBClient.findDocuments('maia_users', {
      selector: {
        userId: { $exists: true }
      }
    });
    
    for (const userDoc of result.docs) {
      if (userDoc.userId && userDoc.lastActivity) {
        userActivityTracker.set(userDoc.userId, {
          lastActivity: new Date(userDoc.lastActivity),
          needsDbUpdate: false // Don't update on startup
        });
      }
    }
  } catch (error) {
    console.error('Error loading user activity from database:', error);
  }
};

// Function to set the client (called from main server)
export const setCouchDBClient = (client) => {
  couchDBClient = client;
  // Load existing user activity data when client is set
  loadUserActivityFromDatabase();
};

// Admin authentication middleware
const requireAdminAuth = async (req, res, next) => {
  try {
    // TEMPORARY: Bypass authentication for testing
    req.adminUser = { _id: 'admin', isAdmin: true };
    return next();
    
    const session = req.session;
    if (!session || !session.userId) {
      return res.status(401).json({ error: 'Authentication required' });
    }

    // Check if user is admin
    try {
      const userDoc = await couchDBClient.getDocument('maia_users', session.userId);
      if (!userDoc || !userDoc.isAdmin) {
        return res.status(403).json({ error: 'Admin privileges required' });
      }

      req.adminUser = userDoc;
      next();
    } catch (dbError) {
      console.error('❌ Database error during admin auth:', dbError);
      
      // Handle Cloudant rate limiting specifically
      if (dbError.statusCode === 429 || dbError.error === 'too_many_requests') {
        return res.status(429).json({ 
          error: 'Cloudant rate limit exceeded. Please wait a moment and try again.',
          retryAfter: '30 seconds',
          statusCode: 429,
          suggestion: 'Try refreshing the page in 30 seconds'
        });
      }
      
      return res.status(500).json({ 
        error: 'Database connection failed during authentication',
        details: dbError.message 
      });
    }
  } catch (error) {
    console.error('Admin auth error:', error);
    res.status(500).json({ 
      error: 'Authentication failed',
      details: error.message 
    });
  }
};

// Health check endpoint - PROTECTED
router.get('/health', requireAdminAuth, async (req, res) => {
  try {
    if (!couchDBClient) {
      throw new Error('CouchDB client not initialized');
    }
    
    // Try to access the maia_users database
    const users = await couchDBClient.getAllDocuments('maia_users');
    res.json({ 
      status: 'ready',
      message: 'Admin management system is ready',
      timestamp: new Date().toISOString(),
      userCount: users.length
    });
  } catch (error) {
    
    // Handle Cloudant rate limiting specifically - this is NOT a system readiness issue
    if (error.statusCode === 429 || error.error === 'too_many_requests') {
      // System is ready, just rate limited - return ready status
      res.json({ 
        status: 'ready',
        message: 'Admin management system is ready (rate limited)',
        timestamp: new Date().toISOString(),
        userCount: 'unknown (rate limited)',
        note: 'System is operational but temporarily rate limited'
      });
      return;
    }
    
    // For other errors, system might not be ready
    res.status(503).json({ 
      status: 'initializing',
      message: 'Admin management system is initializing',
      retryAfter: 5,
      timestamp: new Date().toISOString(),
      error: error.message
    });
  }
});

// Database system readiness check
const checkDatabaseReady = async (req, res, next) => {
  try {
    // Check if CouchDB client is initialized
    if (!couchDBClient) {
      return res.status(503).json({ 
        error: 'Database not initialized',
        suggestion: 'Please try again later'
      });
    }
    
    // Try to get a small sample of users to verify system is ready
    const users = await couchDBClient.getAllDocuments('maia_users');
    next();
  } catch (error) {
    
    // Handle Cloudant rate limiting specifically - this is NOT a system readiness issue
    if (error.statusCode === 429 || error.error === 'too_many_requests') {
      // System is ready, just rate limited - allow the request to proceed
      next();
      return;
    }
    
    // For other errors, system might not be ready
    return res.status(503).json({ 
      error: 'Database system is initializing. Please wait a moment and try again.',
      retryAfter: 5,
      details: error.message
    });
  }
};

// Admin registration endpoint - simplified to just check admin secret
router.post('/register', checkDatabaseReady, async (req, res) => {
  try {
    const { username, adminSecret } = req.body;
    
    // Check if this is the reserved admin username
    if (username !== process.env.ADMIN_USERNAME) {
      return res.status(400).json({ error: 'Invalid admin username' });
    }
    
    // Verify admin secret
    if (adminSecret !== process.env.ADMIN_SECRET) {
      return res.status(400).json({ error: 'Invalid admin secret' });
    }
    
        // Check if admin user already exists
    try {
      const existingUser = await couchDBClient.getDocument('maia_users', username);
      if (existingUser) {
        if (existingUser.isAdmin) {
          // Admin user exists - allow new passkey registration (replaces old one)
          return res.json({ 
            message: 'Admin user verified. You can now register a new passkey (this will replace your existing one).',
            username: existingUser._id,
            isAdmin: existingUser.isAdmin,
            canProceedToPasskey: true,
            existingUser: true
          });
        } else {
          // User exists but isn't admin - upgrade them to admin
          const updatedUser = {
            ...existingUser,
            isAdmin: true,
            updatedAt: new Date().toISOString()
          };
          await couchDBClient.saveDocument('maia_users', updatedUser);
          return res.json({ 
            message: 'Existing user upgraded to admin successfully. You can now register your passkey.',
            username: updatedUser._id,
            isAdmin: updatedUser.isAdmin,
            canProceedToPasskey: true,
            upgraded: true
          });
        }
      }
    } catch (error) {
      // User doesn't exist - create new admin user
      const adminUser = {
        _id: username,
        type: 'admin',
        isAdmin: true,
        createdAt: new Date().toISOString()
      };
      
      await couchDBClient.saveDocument('maia_users', adminUser);
      
      return res.json({
        message: 'New admin user created successfully. You can now register your passkey.',
        username: username,
        isAdmin: true,
        canProceedToPasskey: true,
        newUser: true
      });
    }
    
  } catch (error) {
    console.error('Admin registration error:', error);
    res.status(500).json({ 
      error: 'Admin registration failed',
      details: error.message 
    });
  }
});

// Get all private AI users and their workflow status - PROTECTED
router.get('/users', requireAdminAuth, async (req, res) => {
  try {
    if (!couchDBClient) {
      return res.status(500).json({ error: 'Database not initialized' });
    }
    
    // Clear UserStateManager cache to ensure fresh data
    const userStateManager = req.app.locals.userStateManager;
    if (userStateManager) {
      userStateManager.clearCache();
    }
    
    // Get all users from maia_users database
    const allUsers = await couchDBClient.getAllDocuments('maia_users');
<<<<<<< HEAD
    
    // Log some sample documents to understand what we're getting
    const sampleDocs = allUsers.slice(0, 5).map(doc => ({
      _id: doc._id,
      isAdmin: doc.isAdmin,
      hasCredentialID: !!doc.credentialID,
      type: doc.type || 'unknown'
    }));
=======
>>>>>>> 724bb711
    
    const users = allUsers
      .filter(user => {
        // Exclude design documents only (Public User should be included)
        if (user._id.startsWith('_design/')) {
          return false;
        }
        // For wed271, allow it through even if it has isAdmin: true (special case)
        if (user._id === 'wed271') {
<<<<<<< HEAD
          console.log('🔍 [admin] Special case for wed271:', {
            userId: user._id,
            isAdmin: user.isAdmin
          });
=======
>>>>>>> 724bb711
          return true;
        }
        // For all other users, exclude admin users
        const isAdmin = user.isAdmin;
<<<<<<< HEAD
        if (isAdmin) {
        }
=======
>>>>>>> 724bb711
        return !isAdmin;
      })
      .map(user => {
        // Extract current agent information from ownedAgents if available
        let assignedAgentId = user.assignedAgentId || null;
        let assignedAgentName = user.assignedAgentName || null;
        
        // If we have ownedAgents but no assignedAgentId, use the first owned agent
        if (user.ownedAgents && user.ownedAgents.length > 0 && !assignedAgentId) {
          const firstAgent = user.ownedAgents[0];
          assignedAgentId = firstAgent.id;
          assignedAgentName = firstAgent.name;
        }
        
        // Check if passkey is valid (not a test credential)
        const hasValidPasskey = !!(user.credentialID && 
          user.credentialID !== 'test-credential-id-wed271' && 
          user.credentialPublicKey && 
          user.counter !== undefined);
        
        return {
          userId: user._id,
          displayName: user.displayName || user._id,
          createdAt: user.createdAt,
          hasPasskey: !!user.credentialID,
          hasValidPasskey: hasValidPasskey,
          workflowStage: determineWorkflowStage(user),
          assignedAgentId: assignedAgentId,
          assignedAgentName: assignedAgentName,
          email: user.email || null
        };
      })
      .filter(processedUser => processedUser.userId !== 'admin') // Exclude admin user from final list
      .sort((a, b) => {
        // Sort "awaiting_approval" to the top
        if (a.workflowStage === 'awaiting_approval' && b.workflowStage !== 'awaiting_approval') {
          return -1;
        }
        if (b.workflowStage === 'awaiting_approval' && a.workflowStage !== 'awaiting_approval') {
          return 1;
        }
        // Then sort by creation date (newest first)
        return new Date(b.createdAt) - new Date(a.createdAt);
      });
    
<<<<<<< HEAD
    // Count workflow stages
    const workflowStageCounts = users.reduce((acc, user) => {
      acc[user.workflowStage] = (acc[user.workflowStage] || 0) + 1;
      return acc;
    }, {});
    
    console.log('🔍 [admin] Workflow stage counts:', workflowStageCounts);
    
=======
>>>>>>> 724bb711
    res.json({ users });
    
  } catch (error) {
    console.error('Error fetching users:', error);
    
    // Handle Cloudant rate limiting specifically
    if (error.statusCode === 429 || error.error === 'too_many_requests') {
      return res.status(429).json({ 
        error: 'Cloudant rate limit exceeded. Please wait a moment and try again.',
        retryAfter: '30 seconds',
        statusCode: 429,
        suggestion: 'Try refreshing the page in 30 seconds'
      });
    }
    
    // Handle other database errors
    res.status(500).json({ 
      error: 'Failed to fetch users',
      details: error.message,
      suggestion: 'Please try again later'
    });
  }
});

// Get detailed user information and workflow status
router.get('/users/:userId', requireAdminAuth, async (req, res) => {
  try {
    const { userId } = req.params;
    
    // Get user document
    const userDoc = await couchDBClient.getDocument('maia_users', userId);
    if (!userDoc) {
      return res.status(404).json({ error: 'User not found' });
    }
    
<<<<<<< HEAD
    // DEBUG: Log the full user document to see what we're working with
    console.log('🔍 [admin] User document details:', {
      _id: userDoc._id,
      ownedAgents: userDoc.ownedAgents,
      currentAgentId: userDoc.currentAgentId,
      currentAgentName: userDoc.currentAgentName,
      agentAssignedAt: userDoc.agentAssignedAt,
      approvalStatus: userDoc.approvalStatus,
      workflowStage: determineWorkflowStage(userDoc)
    });
=======
>>>>>>> 724bb711
    
    // Extract current agent information from ownedAgents if available
    let currentAgentId = userDoc.currentAgentId || null;
    let currentAgentName = userDoc.currentAgentName || null;
    let agentAssignedAt = userDoc.agentAssignedAt || null;
    
    // If we have ownedAgents but no currentAgentId, use the first owned agent
    if (userDoc.ownedAgents && userDoc.ownedAgents.length > 0 && !currentAgentId) {
      const firstAgent = userDoc.ownedAgents[0];
      currentAgentId = firstAgent.id;
      currentAgentName = firstAgent.name;
      agentAssignedAt = firstAgent.assignedAt;
<<<<<<< HEAD
      console.log('🔍 [admin] Using first owned agent:', {
        currentAgentId,
        currentAgentName,
        agentAssignedAt
      });
=======
>>>>>>> 724bb711
    }
    
    // If we have currentAgentId but no agentAssignedAt, try to get it from ownedAgents
    if (currentAgentId && !agentAssignedAt && userDoc.ownedAgents && userDoc.ownedAgents.length > 0) {
      const matchingAgent = userDoc.ownedAgents.find(agent => agent.id === currentAgentId);
      if (matchingAgent && matchingAgent.assignedAt) {
        agentAssignedAt = matchingAgent.assignedAt;
      }
    }
    
    // Get user's approval requests, agents, and knowledge bases
    const userInfo = {
      userId: userDoc._id || userDoc.userId,
      displayName: userDoc.displayName || userDoc._id,
      createdAt: userDoc.createdAt,
      updatedAt: userDoc.updatedAt,
      hasPasskey: !!userDoc.credentialID,
      hasValidPasskey: !!(userDoc.credentialID && 
        userDoc.credentialID !== 'test-credential-id-wed271' && 
        userDoc.credentialPublicKey && 
        userDoc.counter !== undefined),
      credentialID: userDoc.credentialID,
      credentialPublicKey: userDoc.credentialPublicKey ? 'Present' : 'Missing',
      counter: userDoc.counter,
      transports: userDoc.transports,
      domain: userDoc.domain,
      type: userDoc.type,
      workflowStage: determineWorkflowStage(userDoc),
      adminNotes: userDoc.adminNotes || '',
      approvalStatus: userDoc.approvalStatus,
      // Agent information - provide both old and new field names for compatibility
      currentAgentId: currentAgentId,
      currentAgentName: currentAgentName,
      assignedAgentId: currentAgentId, // Frontend compatibility
      assignedAgentName: currentAgentName, // Frontend compatibility
      ownedAgents: userDoc.ownedAgents || [],
      currentAgentSetAt: userDoc.currentAgentSetAt,
      challenge: userDoc.challenge,
      agentAssignedAt: agentAssignedAt,
      approvalRequests: [], // TODO: Implement when Maia2Client has these methods
      agents: [], // TODO: Implement when Maia2Client has these methods
      knowledgeBases: [] // TODO: Implement when Maia2Client has these methods
    };
    
<<<<<<< HEAD
    console.log('🔍 [admin] Final user info:', {
      currentAgentId: userInfo.currentAgentId,
      currentAgentName: userInfo.currentAgentName,
      agentAssignedAt: userInfo.agentAssignedAt,
      ownedAgents: userInfo.ownedAgents
    });
=======
>>>>>>> 724bb711
    
    res.json(userInfo);
    
  } catch (error) {
    console.error('Error fetching user details:', error);
    res.status(500).json({ error: 'Failed to fetch user details' });
  }
});

// Approve, reject, or suspend user for private AI access
router.post('/users/:userId/approve', requireAdminAuth, async (req, res) => {
  try {
    const { userId } = req.params;
    const { action, notes } = req.body;
    
    // Validate action
    if (!['approve', 'reject', 'suspend', 'reset'].includes(action)) {
      return res.status(400).json({ 
        error: 'Invalid action. Must be one of: approve, reject, suspend, reset' 
      });
    }
    
    // Get user document
    const userDoc = await couchDBClient.getDocument('maia_users', userId);
    if (!userDoc) {
      return res.status(404).json({ error: 'User not found' });
    }
    
    // Map action to approval status and workflow stage
    let approvalStatus;
    let workflowStage;
    switch (action) {
      case 'approve':
        approvalStatus = 'approved';
        workflowStage = 'approved';
        break;
      case 'reject':
        approvalStatus = 'rejected';
        workflowStage = 'rejected';
        break;
      case 'suspend':
        approvalStatus = 'suspended';
        workflowStage = 'suspended';
        break;
      case 'reset':
        approvalStatus = 'pending';
        workflowStage = 'awaiting_approval';
        break;
    }
    
    // Update user approval status and workflow stage
    const updatedUser = {
      ...userDoc,
      approvalStatus: approvalStatus,
      workflowStage: workflowStage,
      adminNotes: notes,
      updatedAt: new Date().toISOString()
    };
    
    // Validate consistency before saving
    validateWorkflowConsistency(updatedUser);
    
    await couchDBClient.saveDocument('maia_users', updatedUser);
    
    // If approved, trigger resource creation workflow
    if (action === 'approve') {
      // TODO: Implement automatic agent and KB creation
<<<<<<< HEAD
      // For now, just log that resources should be created
=======
>>>>>>> 724bb711
    }
    
    res.json({ 
      message: `User ${action} successfully`,
      userId: userId,
      action: action,
      approvalStatus: approvalStatus,
      workflowStage: workflowStage,
      timestamp: new Date().toISOString(),
      nextSteps: action === 'approve' ? 'Private AI agent and knowledge base will be created automatically' : null
    });
    
  } catch (error) {
    console.error('Error updating user approval status:', error);
    res.status(500).json({ error: 'Failed to update user approval status' });
  }
});

// Save admin notes for a user
router.post('/users/:userId/notes', requireAdminAuth, async (req, res) => {
  try {
    const { userId } = req.params;
    const { notes } = req.body;
    
    // Get user document
    const userDoc = await couchDBClient.getDocument('maia_users', userId);
    if (!userDoc) {
      return res.status(404).json({ error: 'User not found' });
    }
    
    // Update user notes
    const updatedUser = {
      ...userDoc,
      adminNotes: notes,
      updatedAt: new Date().toISOString()
    };
    
    await couchDBClient.saveDocument('maia_users', updatedUser);
    
    res.json({ 
      message: 'Notes saved successfully',
      userId: userId,
      timestamp: new Date().toISOString()
    });
    
  } catch (error) {
    console.error('Error saving notes:', error);
    res.status(500).json({ error: 'Failed to save notes' });
  }
});

// Assign agent to a user
router.post('/users/:userId/assign-agent', requireAdminAuth, async (req, res) => {
  try {
    const { userId } = req.params;
    const { agentId, agentName } = req.body;
    
    if (!agentId || !agentName) {
      return res.status(400).json({ 
        error: 'Missing required fields: agentId and agentName' 
      });
    }
    
    // Get user document
    const userDoc = await couchDBClient.getDocument('maia_users', userId);
    if (!userDoc) {
      return res.status(404).json({ error: 'User not found' });
    }
    
    // Update user with assigned agent information
    const updatedUser = {
      ...userDoc,
      assignedAgentId: agentId,
      assignedAgentName: agentName,
      agentAssignedAt: new Date().toISOString(),
      updatedAt: new Date().toISOString()
    };
    
    await couchDBClient.saveDocument('maia_users', updatedUser);
    
    res.json({ 
      message: 'Agent assigned successfully',
      userId: userId,
      agentId: agentId,
      agentName: agentName,
      timestamp: new Date().toISOString()
    });
    
  } catch (error) {
    console.error('Error assigning agent:', error);
    res.status(500).json({ error: 'Failed to assign agent' });
  }
});

// Get user's assigned agent
router.get('/users/:userId/assigned-agent', requireAdminAuth, async (req, res) => {
  try {
    const { userId } = req.params;
    
    // First try to get from UserStateManager cache
    const userStateManager = req.app.locals.userStateManager;
    if (userStateManager) {
      const cachedAgentData = userStateManager.getUserStateSection(userId, 'agent');
      if (cachedAgentData) {
        // Return cached data without hitting database
        const assignedAgentId = cachedAgentData.assignedAgentId || cachedAgentData.currentAgentId || null;
        const assignedAgentName = cachedAgentData.assignedAgentName || cachedAgentData.currentAgentName || null;
        const agentAssignedAt = cachedAgentData.agentAssignedAt || cachedAgentData.currentAgentSetAt || null;
        
        return res.json({
          userId: userId,
          assignedAgentId: assignedAgentId,
          assignedAgentName: assignedAgentName,
          agentAssignedAt: agentAssignedAt
        });
      }
    }
    
    // Fallback to database if cache miss
    
    // Get user document with retry logic for rate limits
    let userDoc = null;
    let retries = 0;
    const maxRetries = 3;
    
    while (retries < maxRetries && !userDoc) {
      try {
        userDoc = await couchDBClient.getDocument('maia_users', userId);
        break;
      } catch (error) {
        if (error.statusCode === 429 && retries < maxRetries - 1) {
          await new Promise(resolve => setTimeout(resolve, (retries + 1) * 2000));
          retries++;
        } else {
          throw error;
        }
      }
    }
    
    if (!userDoc) {
      return res.status(404).json({ error: 'User not found' });
    }
    
    // Return assigned agent information - check both assignedAgentId and currentAgentId
    const assignedAgentId = userDoc.assignedAgentId || userDoc.currentAgentId || null;
    const assignedAgentName = userDoc.assignedAgentName || userDoc.currentAgentName || null;
    const agentAssignedAt = userDoc.agentAssignedAt || userDoc.currentAgentSetAt || null;
    
<<<<<<< HEAD
    // Debug logging
    console.log('🔍 [admin] Agent assignment debug:', {
      assignedAgentId: userDoc.assignedAgentId,
      currentAgentId: userDoc.currentAgentId,
      assignedAgentName: userDoc.assignedAgentName,
      currentAgentName: userDoc.currentAgentName,
      finalAssignedAgentId: assignedAgentId,
      finalAssignedAgentName: assignedAgentName
    });
=======
    // Update cache with fresh data
    if (userStateManager) {
      userStateManager.updateUserStateSection(userId, 'agent', {
        assignedAgentId: userDoc.assignedAgentId,
        assignedAgentName: userDoc.assignedAgentName,
        currentAgentId: userDoc.currentAgentId,
        currentAgentName: userDoc.currentAgentName,
        agentAssignedAt: userDoc.agentAssignedAt,
        currentAgentSetAt: userDoc.currentAgentSetAt
      });
    }
>>>>>>> 724bb711
    
    res.json({
      userId: userId,
      assignedAgentId: assignedAgentId,
      assignedAgentName: assignedAgentName,
      agentAssignedAt: agentAssignedAt
    });
    
  } catch (error) {
    console.error('Error getting assigned agent:', error);
    if (error.statusCode === 429) {
      res.status(429).json({ error: 'Rate limit exceeded. Please try again later.' });
    } else {
      res.status(500).json({ error: 'Failed to get assigned agent' });
    }
  }
});

// TEMPORARY: Fix user data endpoint
router.post('/fix-user-data/:userId', async (req, res) => {
  try {
    const { userId } = req.params;
    
    // Get the user document
    const userDoc = await couchDBClient.getDocument('maia_users', userId);
<<<<<<< HEAD
    console.log('🔍 [admin] Fix user data - current state:', {
      _id: userDoc._id,
      workflowStage: userDoc.workflowStage,
      approvalStatus: userDoc.approvalStatus
    });
=======
>>>>>>> 724bb711
    
    // Fix the inconsistency
    if (userDoc.workflowStage === 'approved' && !userDoc.approvalStatus) {
      userDoc.approvalStatus = 'approved';
      userDoc.updatedAt = new Date().toISOString();
      userDoc.fixNotes = 'Fixed workflow inconsistency: set approvalStatus to match workflowStage';
      
      // Save the updated document
      await couchDBClient.saveDocument('maia_users', userDoc);
      
      res.json({ 
        message: `User ${userId} data fixed successfully`,
        userId: userId,
        workflowStage: userDoc.workflowStage,
        approvalStatus: userDoc.approvalStatus
      });
    } else {
      res.json({ 
        message: `No inconsistency found for user ${userId}`,
        userId: userId,
        workflowStage: userDoc.workflowStage,
        approvalStatus: userDoc.approvalStatus
      });
    }
    
  } catch (error) {
    console.error('❌ [FIX] Error fixing user data:', error);
    res.status(500).json({ error: 'Failed to fix user data' });
  }
});

// Helper function to determine workflow stage
function validateWorkflowConsistency(user) {
  const { workflowStage, approvalStatus } = user;
  
  // Define valid combinations
  const validCombinations = {
    'no_passkey': ['no_passkey', undefined], // No approval status needed
    'awaiting_approval': ['pending', undefined], // Awaiting approval
    'waiting_for_deployment': ['approved'], // Approved but waiting for agent deployment
    'approved': ['approved'], // Fully approved
    'rejected': ['rejected'], // Rejected
    'suspended': ['suspended'] // Suspended
  };
  
  const validApprovalStatuses = validCombinations[workflowStage] || [];
  
  if (!validApprovalStatuses.includes(approvalStatus)) {
    const error = new Error(`Workflow state inconsistency detected for user ${user._id}: workflowStage="${workflowStage}" but approvalStatus="${approvalStatus}". Valid combinations: ${JSON.stringify(validCombinations)}`);
    console.error('❌ [WORKFLOW VALIDATION ERROR]', error.message);
    console.error('🔍 User data:', {
      _id: user._id,
      workflowStage,
      approvalStatus,
      credentialID: user.credentialID
    });
    throw error;
  }
  
}

function determineWorkflowStage(user) {
  // Primary source of truth: stored workflowStage field
  if (user.workflowStage) {
    // Validate consistency between workflowStage and approvalStatus
    try {
      validateWorkflowConsistency(user);
    } catch (error) {
      console.error(`❌ [WORKFLOW VALIDATION] Error for user ${user._id}:`, error.message);
      // Return a safe default instead of throwing
      return 'inconsistent';
    }
    return user.workflowStage;
  }
  
  // Fallback for legacy users without workflowStage field
  // Check if user has a passkey (look for credentialID field)
  if (!user.credentialID) {
    return 'no_passkey';
  }
  
  // For legacy users without approvalStatus field, assume they need approval
  if (!user.approvalStatus) {
    return 'awaiting_approval';
  }
  
  if (user.approvalStatus === 'pending') {
    return 'awaiting_approval';
  }
  
  if (user.approvalStatus === 'rejected') {
    return 'rejected';
  }
  
  if (user.approvalStatus === 'suspended') {
    return 'suspended';
  }
  
  if (user.approvalStatus === 'approved') {
    // Check if they have resources created
    // TODO: Implement actual resource checking when Maia2Client has these methods
    return 'approved'; // For now, just return approved
  }
  
  return 'unknown';
}

// Admin endpoint to update user workflow stage
router.post('/users/:userId/workflow-stage', requireAdminAuth, async (req, res) => {
  try {
    const { userId } = req.params;
    const { workflowStage, notes } = req.body;
    
    
    // Validate workflow stage
    const validStages = ['no_passkey', 'awaiting_approval', 'waiting_for_deployment', 'approved', 'rejected', 'suspended'];
    if (!validStages.includes(workflowStage)) {
      return res.status(400).json({ 
        error: `Invalid workflow stage. Must be one of: ${validStages.join(', ')}` 
      });
    }
    
    // Get user document
    const userDoc = await couchDBClient.getDocument('maia_users', userId);
    if (!userDoc) {
      return res.status(404).json({ error: 'User not found' });
    }
    
<<<<<<< HEAD
    console.log('🔍 [admin] Workflow stage update - current state:', {
      userId: userDoc._id, 
      currentWorkflowStage: userDoc.workflowStage,
      approvalStatus: userDoc.approvalStatus 
    });
=======
>>>>>>> 724bb711
    
    // Update user workflow stage
    const updatedUser = {
      ...userDoc,
      workflowStage: workflowStage,
      adminNotes: notes || `Workflow stage updated to: ${workflowStage}`,
      updatedAt: new Date().toISOString()
    };
    
    // Validate consistency before saving
    try {
      validateWorkflowConsistency(updatedUser);
    } catch (error) {
      console.error(`❌ [WORKFLOW VALIDATION] Inconsistent data detected for user ${userId}:`, error.message);
      // Handle specific workflow transitions
      if (workflowStage === 'awaiting_approval' && userDoc.workflowStage === 'awaiting_approval' && userDoc.approvalStatus === 'approved') {
        // Update approvalStatus to match the new workflow stage
        updatedUser.approvalStatus = 'pending';
      } else if (workflowStage === 'waiting_for_deployment' && userDoc.workflowStage === 'awaiting_approval' && userDoc.approvalStatus === 'pending') {
        // Update approvalStatus to match the new workflow stage
        updatedUser.approvalStatus = 'approved';
      } else {
        throw error; // Re-throw if it's not a recognized transition
      }
    }
    
    await couchDBClient.saveDocument('maia_users', updatedUser);
    
    // Update user state cache
    UserStateManager.updateUserStateSection(userId, 'workflow', {
      workflowStage: workflowStage,
      approvalStatus: updatedUser.approvalStatus,
      adminNotes: updatedUser.adminNotes
    });
    
    
    res.json({ 
      message: `User workflow stage updated to ${workflowStage}`,
      userId: userId,
      workflowStage: workflowStage,
      timestamp: new Date().toISOString()
    });
    
  } catch (error) {
    console.error('Error updating user workflow stage:', error);
    res.status(500).json({ error: 'Failed to update user workflow stage' });
  }
});

// Admin endpoint to reset a user's passkey
router.post('/users/:userId/reset-passkey', requireAdminAuth, async (req, res) => {
  try {
    const { userId } = req.params;
    const { adminSecret } = req.body;
    
    // Verify admin secret
    if (adminSecret !== process.env.ADMIN_SECRET) {
      return res.status(400).json({ error: 'Invalid admin secret' });
    }
    
    // Get user document
    const userDoc = await couchDBClient.getDocument('maia_users', userId);
    if (!userDoc) {
      return res.status(404).json({ error: 'User not found' });
    }
    
    // Clear the passkey information
    const updatedUser = {
      ...userDoc,
      credentialID: undefined,
      credentialPublicKey: undefined,
      counter: undefined,
      transports: undefined,
      challenge: undefined,
      updatedAt: new Date().toISOString()
    };
    
    // Save the updated user document
    await couchDBClient.saveDocument('maia_users', updatedUser);
    
    
    res.json({
      success: true,
      message: `Passkey reset successfully for user ${userId}`,
      userId: userId,
      timestamp: new Date().toISOString()
    });
    
  } catch (error) {
    console.error('Error resetting user passkey:', error);
    res.status(500).json({ error: 'Failed to reset user passkey' });
  }
});

// Session management endpoints
import { SessionManager } from '../utils/session-manager.js';

// Session manager instance (will be set from main server)
let sessionManager = null;

// Function to set the session manager (called from main server)
export const setSessionManager = (manager) => {
  sessionManager = manager;
};

// Get all active sessions for admin dashboard
router.get('/sessions', requireAdminAuth, async (req, res) => {
  try {
    const activeSessions = await sessionManager.getAllActiveSessions();
    
    // Group sessions by type
    const sessionGroups = {
      authenticatedUsers: [],
      deepLinkUsers: [],
      unknownUserSessions: []
    };

    // Get all users once to avoid multiple database calls
    let allUsers = [];
    try {
      allUsers = await couchDBClient.getAllDocuments('maia_users');
    } catch (error) {
      console.error('Error fetching users for session info:', error);
    }

    activeSessions.forEach(session => {
      if (session.sessionType === 'authenticated') {
        sessionGroups.authenticatedUsers.push({
          userId: session.userId,
          displayName: session.userId, // TODO: Get display name from user document
          lastActivity: session.lastActivity,
          inactiveMinutes: session.inactiveMinutes,
          sessionId: session.sessionId,
          canSignOut: true
        });
      } else if (session.sessionType === 'deeplink') {
        // Try to get deep link user information
        let userInfo = null;
        try {
          if (session.deepLinkId) {
            const deepLinkUser = allUsers.find(user => 
              user.isDeepLinkUser && user.shareId === session.deepLinkId
            );
            if (deepLinkUser) {
              userInfo = {
                name: deepLinkUser.displayName,
                email: deepLinkUser.email
              };
            }
          }
        } catch (error) {
          console.error('Error fetching deep link user info:', error);
        }

        sessionGroups.deepLinkUsers.push({
          deepLinkId: session.deepLinkId,
          ownedBy: session.ownedBy,
          lastActivity: session.lastActivity,
          inactiveMinutes: session.inactiveMinutes,
          cleanupInHours: session.cleanupInHours,
          sessionId: session.sessionId,
          userInfo: userInfo
        });
      } else if (session.sessionType === 'unknown_user') {
        sessionGroups.unknownUserSessions.push({
          sessionId: session.sessionId,
          lastActivity: session.lastActivity,
          inactiveMinutes: session.inactiveMinutes
        });
      }
    });

    res.json(sessionGroups);
  } catch (error) {
    console.error('Error fetching active sessions:', error);
    res.status(500).json({ error: 'Failed to fetch active sessions' });
  }
});

// Sign out a specific user session
router.post('/sessions/:sessionId/signout', requireAdminAuth, async (req, res) => {
  try {
    const { sessionId } = req.params;
    
    await sessionManager.deactivateSession(sessionId, 'admin_signout');
    
    res.json({
      success: true,
      message: `Session ${sessionId} signed out successfully`,
      timestamp: new Date().toISOString()
    });
  } catch (error) {
    console.error('Error signing out session:', error);
    res.status(500).json({ error: 'Failed to sign out session' });
  }
});

// Get session status for a specific user
router.get('/sessions/user/:userId', requireAdminAuth, async (req, res) => {
  try {
    const { userId } = req.params;
    const activeSessions = await sessionManager.getAllActiveSessions();
    
    const userSessions = activeSessions.filter(session => session.userId === userId);
    
    res.json({
      userId: userId,
      activeSessions: userSessions,
      sessionCount: userSessions.length
    });
  } catch (error) {
    console.error('Error fetching user sessions:', error);
    res.status(500).json({ error: 'Failed to fetch user sessions' });
  }
});

// Check if there are active authenticated sessions (single-user enforcement)
router.get('/sessions/active-check', requireAdminAuth, async (req, res) => {
  try {
    const hasActiveSession = await sessionManager.hasActiveAuthenticatedSession();
    
    res.json({
      hasActiveAuthenticatedSession: hasActiveSession,
      singleUserMode: true,
      message: hasActiveSession 
        ? 'An authenticated user is currently active' 
        : 'No authenticated users are currently active'
    });
  } catch (error) {
    console.error('Error checking active sessions:', error);
    res.status(500).json({ error: 'Failed to check active sessions' });
  }
});

// API endpoint to get user activities for Admin Panel
router.get('/agent-activities', async (req, res) => {
  try {
<<<<<<< HEAD
    const activities = getAllAgentActivities();
=======
    const activities = await getAllUserActivities();
>>>>>>> 724bb711
    res.json({
      success: true,
      activities: activities
    });
  } catch (error) {
    console.error('Error getting user activities:', error);
    res.status(500).json({ error: 'Failed to get user activities' });
  }
});

// API endpoint to track user activities from frontend
router.post('/agent-activities', async (req, res) => {
  try {
    const { agentId, userId, action } = req.body;
    
    if (userId) {
      // Track general user activity (any frontend interaction)
      updateUserActivity(userId);
    } else {
    }
    
    res.json({ success: true });
  } catch (error) {
    console.error('Error tracking activity:', error);
    res.status(500).json({ error: 'Failed to track activity' });
  }
});

// Database Management Endpoints

// Update user's assigned agent in maia_users
router.post('/database/update-user-agent', requireAdminAuth, async (req, res) => {
  try {
    const { userId, agentId, agentName } = req.body;
    
    if (!userId) {
      return res.status(400).json({ 
        error: 'Missing required field: userId' 
      });
    }
    
    // Allow clearing agent by setting agentId and agentName to null
    if (agentId === null && agentName === null) {
      // Clearing agent assignment
    } else if (!agentId || !agentName) {
      return res.status(400).json({ 
        error: 'Missing required fields: agentId, agentName (or set both to null to clear)' 
      });
    }
    
    // Get user document
    const userDoc = await couchDBClient.getDocument('maia_users', userId);
    if (!userDoc) {
      return res.status(404).json({ error: 'User not found' });
    }
    
    // Update assigned agent fields
    const updatedUserDoc = {
      ...userDoc,
      assignedAgentId: agentId,
      assignedAgentName: agentName,
      currentAgentId: agentId, // Set current to match assigned
      currentAgentName: agentName,
      agentAssignedAt: agentId ? new Date().toISOString() : null,
      updatedAt: new Date().toISOString()
    };
    
    // Save updated document
    await couchDBClient.saveDocument('maia_users', updatedUserDoc);
    
    // Update UserStateManager cache
    const userStateManager = req.app.locals.userStateManager;
    if (userStateManager) {
      userStateManager.updateUserStateSection(userId, 'agent', {
        assignedAgentId: agentId,
        assignedAgentName: agentName,
        currentAgentId: agentId,
        currentAgentName: agentName,
        agentAssignedAt: updatedUserDoc.agentAssignedAt
      });
    }
    
    
    res.json({
      success: true,
      message: `Agent ${agentName} assigned to user ${userId}`,
      userId: userId,
      assignedAgentId: agentId,
      assignedAgentName: agentName
    });
    
  } catch (error) {
    console.error('Error updating user agent:', error);
    res.status(500).json({ error: 'Failed to update user agent' });
  }
});

// Sync agent names with DO API
router.post('/database/sync-agent-names', requireAdminAuth, async (req, res) => {
  try {
    console.log(`🔄 [DB] Starting agent name sync with DO API`);
    
    // Get all agents from DO API
    const agentsResponse = await doRequest('/v2/gen-ai/agents');
    const agents = agentsResponse.agents || [];
    
    console.log(`🔍 [DB] Found ${agents.length} agents in DO API`);
    
    const syncResults = [];
    
    // Get all users from database
    const usersResponse = await couchDBClient.findDocuments('maia_users', {
      selector: {
        assignedAgentId: { $exists: true }
      }
    });
    
    console.log(`🔍 [DB] Found ${usersResponse.docs.length} users with assigned agents`);
    
    for (const user of usersResponse.docs) {
      if (!user.assignedAgentId) continue;
      
      // Find matching agent in DO API
      const matchingAgent = agents.find(agent => agent.uuid === user.assignedAgentId);
      
      if (matchingAgent) {
        const expectedName = `${user.displayName || user._id}-agent-${new Date().toISOString().slice(0, 10).replace(/-/g, '')}`;
        
        if (matchingAgent.name !== expectedName) {
          console.log(`🔄 [DB] Updating agent name for user ${user._id}: ${matchingAgent.name} → ${expectedName}`);
          
          // Update agent name in DO API
          try {
            await doRequest(`/v2/gen-ai/agents/${matchingAgent.uuid}`, {
              method: 'PATCH',
              body: JSON.stringify({
                name: expectedName
              })
            });
            
            // Update user document
            const updatedUserDoc = {
              ...user,
              assignedAgentName: expectedName,
              currentAgentName: expectedName,
              updatedAt: new Date().toISOString()
            };
            
            await couchDBClient.saveDocument('maia_users', updatedUserDoc);
            
            // Update cache
            const userStateManager = req.app.locals.userStateManager;
            if (userStateManager) {
              userStateManager.updateUserStateSection(user._id, 'agent', {
                assignedAgentName: expectedName,
                currentAgentName: expectedName
              });
            }
            
            syncResults.push({
              userId: user._id,
              agentId: matchingAgent.uuid,
              oldName: matchingAgent.name,
              newName: expectedName,
              status: 'updated'
            });
            
          } catch (updateError) {
            console.error(`❌ [DB] Failed to update agent name for user ${user._id}:`, updateError.message);
            syncResults.push({
              userId: user._id,
              agentId: matchingAgent.uuid,
              oldName: matchingAgent.name,
              newName: expectedName,
              status: 'failed',
              error: updateError.message
            });
          }
        } else {
          syncResults.push({
            userId: user._id,
            agentId: matchingAgent.uuid,
            name: matchingAgent.name,
            status: 'already_correct'
          });
        }
      } else {
        console.warn(`⚠️ [DB] Agent ${user.assignedAgentId} not found in DO API for user ${user._id}`);
        syncResults.push({
          userId: user._id,
          agentId: user.assignedAgentId,
          status: 'not_found_in_do_api'
        });
      }
    }
    
    console.log(`✅ [DB] Agent name sync completed. ${syncResults.length} agents processed`);
    
    res.json({
      success: true,
      message: `Agent name sync completed. ${syncResults.length} agents processed`,
      results: syncResults
    });
    
  } catch (error) {
    console.error('Error syncing agent names:', error);
    res.status(500).json({ error: 'Failed to sync agent names' });
  }
});

// Check user-agent assignment status
router.get('/database/user-agent-status', requireAdminAuth, async (req, res) => {
  try {
    const { userId } = req.query;
    
    if (!userId) {
      return res.status(400).json({ error: 'userId query parameter is required' });
    }
    
    // Get user document
    const userDoc = await couchDBClient.getDocument('maia_users', userId);
    if (!userDoc) {
      return res.status(404).json({ error: 'User not found' });
    }
    
    const status = {
      userId: userId,
      hasAssignedAgent: !!userDoc.assignedAgentId,
      assignedAgentId: userDoc.assignedAgentId || null,
      assignedAgentName: userDoc.assignedAgentName || null,
      currentAgentId: userDoc.currentAgentId || null,
      currentAgentName: userDoc.currentAgentName || null,
      agentAssignedAt: userDoc.agentAssignedAt || null,
      isConsistent: userDoc.assignedAgentId === userDoc.currentAgentId
    };
    
    // If user has an assigned agent, verify it exists in DO API
    if (userDoc.assignedAgentId) {
      try {
        const agentResponse = await doRequest(`/v2/gen-ai/agents/${userDoc.assignedAgentId}`);
        status.agentExistsInDO = true;
        status.agentStatus = agentResponse.agent?.deployment?.status || 'unknown';
      } catch (error) {
        status.agentExistsInDO = false;
        status.agentError = error.message;
      }
    }
    
    
    res.json({
      success: true,
      status: status
    });
    
  } catch (error) {
    console.error('Error checking user agent status:', error);
    res.status(500).json({ error: 'Failed to check user agent status' });
  }
});

// Fix consistency issues endpoint
router.post('/database/fix-consistency', async (req, res) => {
  try {
    const { inconsistencies } = req.body;
    
    if (!inconsistencies || !Array.isArray(inconsistencies)) {
      return res.status(400).json({ error: 'Invalid inconsistencies data' });
    }
    
    console.log(`🔧 [CONSISTENCY FIX] Processing ${inconsistencies.length} inconsistencies...`);
    
    const results = [];
    
    for (const issue of inconsistencies) {
      try {
        if (issue.type === 'agent_assignment_mismatch') {
          // Find user and update their agent assignment
          const userQuery = {
            selector: {
              $or: [
                { _id: issue.userId },
                { userId: issue.userId }
              ]
            },
            limit: 1
          };
          
          const userResult = await couchDBClient.findDocuments('maia_users', userQuery);
          
          if (userResult.docs.length > 0) {
            const userDoc = userResult.docs[0];
            const updatedDoc = {
              ...userDoc,
              assignedAgentId: issue.expectedAgentId,
              assignedAgentName: issue.agentName
            };
            
            await couchDBClient.saveDocument('maia_users', updatedDoc);
            
            console.log(`✅ [CONSISTENCY FIX] Assigned agent ${issue.agentName} to user ${issue.userId}`);
            results.push({
              type: issue.type,
              userId: issue.userId,
              agentId: issue.expectedAgentId,
              agentName: issue.agentName,
              status: 'fixed'
            });
          } else {
            console.log(`❌ [CONSISTENCY FIX] User ${issue.userId} not found in database`);
            results.push({
              type: issue.type,
              userId: issue.userId,
              status: 'failed',
              error: 'User not found'
            });
          }
        } else if (issue.type === 'orphaned_agent') {
          // Remove orphaned agent assignment
          const userQuery = {
            selector: {
              $or: [
                { _id: issue.userId },
                { userId: issue.userId }
              ]
            },
            limit: 1
          };
          
          const userResult = await couchDBClient.findDocuments('maia_users', userQuery);
          
          if (userResult.docs.length > 0) {
            const userDoc = userResult.docs[0];
            const updatedDoc = {
              ...userDoc,
              assignedAgentId: null,
              assignedAgentName: null
            };
            
            await couchDBClient.saveDocument('maia_users', updatedDoc);
            
            console.log(`✅ [CONSISTENCY FIX] Removed orphaned agent from user ${issue.userId}`);
            results.push({
              type: issue.type,
              userId: issue.userId,
              status: 'fixed'
            });
          } else {
            console.log(`❌ [CONSISTENCY FIX] User ${issue.userId} not found in database`);
            results.push({
              type: issue.type,
              userId: issue.userId,
              status: 'failed',
              error: 'User not found'
            });
          }
        } else if (issue.type === 'security_violation') {
          // Remove invalid agent assignment
          const userQuery = {
            selector: {
              $or: [
                { _id: issue.userId },
                { userId: issue.userId }
              ]
            },
            limit: 1
          };
          
          const userResult = await couchDBClient.findDocuments('maia_users', userQuery);
          
          if (userResult.docs.length > 0) {
            const userDoc = userResult.docs[0];
            const updatedDoc = {
              ...userDoc,
              assignedAgentId: null,
              assignedAgentName: null
            };
            
            await couchDBClient.saveDocument('maia_users', updatedDoc);
            
            console.log(`✅ [CONSISTENCY FIX] Removed invalid agent from user ${issue.userId}`);
            results.push({
              type: issue.type,
              userId: issue.userId,
              status: 'fixed'
            });
          } else {
            console.log(`❌ [CONSISTENCY FIX] User ${issue.userId} not found in database`);
            results.push({
              type: issue.type,
              userId: issue.userId,
              status: 'failed',
              error: 'User not found'
            });
          }
        }
      } catch (error) {
        console.error(`❌ [CONSISTENCY FIX] Error fixing issue for user ${issue.userId}:`, error);
        results.push({
          type: issue.type,
          userId: issue.userId,
          status: 'failed',
          error: error.message
        });
      }
    }
    
    const successCount = results.filter(r => r.status === 'fixed').length;
    const failCount = results.filter(r => r.status === 'failed').length;
    
    console.log(`🔧 [CONSISTENCY FIX] Completed: ${successCount} fixed, ${failCount} failed`);
    
    res.json({
      success: true,
      results: results,
      summary: {
        total: inconsistencies.length,
        fixed: successCount,
        failed: failCount
      }
    });
    
  } catch (error) {
    console.error('❌ [CONSISTENCY FIX] Error fixing consistency issues:', error);
    res.status(500).json({ error: 'Failed to fix consistency issues' });
  }
});

// Export functions for use in main server
export { updateUserActivity, getAllUserActivities };

export default router;<|MERGE_RESOLUTION|>--- conflicted
+++ resolved
@@ -60,15 +60,6 @@
 let lastDatabaseSync = 0;
 const SYNC_INTERVAL = 60 * 1000; // 1 minute
 
-<<<<<<< HEAD
-// Update agent activity when user interacts with agent
-const updateAgentActivity = (agentId, userId) => {
-  if (agentId) {
-    agentActivityTracker.set(agentId, {
-      lastActivity: new Date(),
-      userId: userId
-    });
-=======
 // Update user activity in memory (fast, no database writes)
 const updateUserActivity = (userId) => {
   if (!userId) return;
@@ -84,7 +75,6 @@
   // Sync immediately for new users, then every minute for existing users
   if (wasNewUser || Date.now() - lastDatabaseSync > SYNC_INTERVAL) {
     syncActivityToDatabase();
->>>>>>> 724bb711
   }
 };
 
@@ -321,9 +311,11 @@
       userCount: users.length
     });
   } catch (error) {
+    console.log('⏳ Admin management health check failed:', error.message);
     
     // Handle Cloudant rate limiting specifically - this is NOT a system readiness issue
     if (error.statusCode === 429 || error.error === 'too_many_requests') {
+      console.log('📊 Rate limiting detected during health check - system is ready, just busy');
       // System is ready, just rate limited - return ready status
       res.json({ 
         status: 'ready',
@@ -361,9 +353,11 @@
     const users = await couchDBClient.getAllDocuments('maia_users');
     next();
   } catch (error) {
+    console.log('⏳ Database system readiness check failed:', error.message);
     
     // Handle Cloudant rate limiting specifically - this is NOT a system readiness issue
     if (error.statusCode === 429 || error.error === 'too_many_requests') {
+      console.log('📊 Rate limiting detected during readiness check - system is ready, just busy');
       // System is ready, just rate limited - allow the request to proceed
       next();
       return;
@@ -467,17 +461,6 @@
     
     // Get all users from maia_users database
     const allUsers = await couchDBClient.getAllDocuments('maia_users');
-<<<<<<< HEAD
-    
-    // Log some sample documents to understand what we're getting
-    const sampleDocs = allUsers.slice(0, 5).map(doc => ({
-      _id: doc._id,
-      isAdmin: doc.isAdmin,
-      hasCredentialID: !!doc.credentialID,
-      type: doc.type || 'unknown'
-    }));
-=======
->>>>>>> 724bb711
     
     const users = allUsers
       .filter(user => {
@@ -487,22 +470,10 @@
         }
         // For wed271, allow it through even if it has isAdmin: true (special case)
         if (user._id === 'wed271') {
-<<<<<<< HEAD
-          console.log('🔍 [admin] Special case for wed271:', {
-            userId: user._id,
-            isAdmin: user.isAdmin
-          });
-=======
->>>>>>> 724bb711
           return true;
         }
         // For all other users, exclude admin users
         const isAdmin = user.isAdmin;
-<<<<<<< HEAD
-        if (isAdmin) {
-        }
-=======
->>>>>>> 724bb711
         return !isAdmin;
       })
       .map(user => {
@@ -548,17 +519,6 @@
         return new Date(b.createdAt) - new Date(a.createdAt);
       });
     
-<<<<<<< HEAD
-    // Count workflow stages
-    const workflowStageCounts = users.reduce((acc, user) => {
-      acc[user.workflowStage] = (acc[user.workflowStage] || 0) + 1;
-      return acc;
-    }, {});
-    
-    console.log('🔍 [admin] Workflow stage counts:', workflowStageCounts);
-    
-=======
->>>>>>> 724bb711
     res.json({ users });
     
   } catch (error) {
@@ -594,19 +554,6 @@
       return res.status(404).json({ error: 'User not found' });
     }
     
-<<<<<<< HEAD
-    // DEBUG: Log the full user document to see what we're working with
-    console.log('🔍 [admin] User document details:', {
-      _id: userDoc._id,
-      ownedAgents: userDoc.ownedAgents,
-      currentAgentId: userDoc.currentAgentId,
-      currentAgentName: userDoc.currentAgentName,
-      agentAssignedAt: userDoc.agentAssignedAt,
-      approvalStatus: userDoc.approvalStatus,
-      workflowStage: determineWorkflowStage(userDoc)
-    });
-=======
->>>>>>> 724bb711
     
     // Extract current agent information from ownedAgents if available
     let currentAgentId = userDoc.currentAgentId || null;
@@ -619,14 +566,6 @@
       currentAgentId = firstAgent.id;
       currentAgentName = firstAgent.name;
       agentAssignedAt = firstAgent.assignedAt;
-<<<<<<< HEAD
-      console.log('🔍 [admin] Using first owned agent:', {
-        currentAgentId,
-        currentAgentName,
-        agentAssignedAt
-      });
-=======
->>>>>>> 724bb711
     }
     
     // If we have currentAgentId but no agentAssignedAt, try to get it from ownedAgents
@@ -671,15 +610,6 @@
       knowledgeBases: [] // TODO: Implement when Maia2Client has these methods
     };
     
-<<<<<<< HEAD
-    console.log('🔍 [admin] Final user info:', {
-      currentAgentId: userInfo.currentAgentId,
-      currentAgentName: userInfo.currentAgentName,
-      agentAssignedAt: userInfo.agentAssignedAt,
-      ownedAgents: userInfo.ownedAgents
-    });
-=======
->>>>>>> 724bb711
     
     res.json(userInfo);
     
@@ -747,10 +677,6 @@
     // If approved, trigger resource creation workflow
     if (action === 'approve') {
       // TODO: Implement automatic agent and KB creation
-<<<<<<< HEAD
-      // For now, just log that resources should be created
-=======
->>>>>>> 724bb711
     }
     
     res.json({ 
@@ -899,17 +825,6 @@
     const assignedAgentName = userDoc.assignedAgentName || userDoc.currentAgentName || null;
     const agentAssignedAt = userDoc.agentAssignedAt || userDoc.currentAgentSetAt || null;
     
-<<<<<<< HEAD
-    // Debug logging
-    console.log('🔍 [admin] Agent assignment debug:', {
-      assignedAgentId: userDoc.assignedAgentId,
-      currentAgentId: userDoc.currentAgentId,
-      assignedAgentName: userDoc.assignedAgentName,
-      currentAgentName: userDoc.currentAgentName,
-      finalAssignedAgentId: assignedAgentId,
-      finalAssignedAgentName: assignedAgentName
-    });
-=======
     // Update cache with fresh data
     if (userStateManager) {
       userStateManager.updateUserStateSection(userId, 'agent', {
@@ -921,7 +836,6 @@
         currentAgentSetAt: userDoc.currentAgentSetAt
       });
     }
->>>>>>> 724bb711
     
     res.json({
       userId: userId,
@@ -947,14 +861,6 @@
     
     // Get the user document
     const userDoc = await couchDBClient.getDocument('maia_users', userId);
-<<<<<<< HEAD
-    console.log('🔍 [admin] Fix user data - current state:', {
-      _id: userDoc._id,
-      workflowStage: userDoc.workflowStage,
-      approvalStatus: userDoc.approvalStatus
-    });
-=======
->>>>>>> 724bb711
     
     // Fix the inconsistency
     if (userDoc.workflowStage === 'approved' && !userDoc.approvalStatus) {
@@ -1083,14 +989,6 @@
       return res.status(404).json({ error: 'User not found' });
     }
     
-<<<<<<< HEAD
-    console.log('🔍 [admin] Workflow stage update - current state:', {
-      userId: userDoc._id, 
-      currentWorkflowStage: userDoc.workflowStage,
-      approvalStatus: userDoc.approvalStatus 
-    });
-=======
->>>>>>> 724bb711
     
     // Update user workflow stage
     const updatedUser = {
@@ -1171,6 +1069,7 @@
     // Save the updated user document
     await couchDBClient.saveDocument('maia_users', updatedUser);
     
+    console.log(`✅ Admin reset passkey for user: ${userId}`);
     
     res.json({
       success: true,
@@ -1275,6 +1174,7 @@
   try {
     const { sessionId } = req.params;
     
+    console.log(`🔓 [Admin] Signing out session: ${sessionId}`);
     await sessionManager.deactivateSession(sessionId, 'admin_signout');
     
     res.json({
@@ -1328,11 +1228,7 @@
 // API endpoint to get user activities for Admin Panel
 router.get('/agent-activities', async (req, res) => {
   try {
-<<<<<<< HEAD
-    const activities = getAllAgentActivities();
-=======
     const activities = await getAllUserActivities();
->>>>>>> 724bb711
     res.json({
       success: true,
       activities: activities
