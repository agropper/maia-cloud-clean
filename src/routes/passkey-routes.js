--- conflicted
+++ resolved
@@ -13,6 +13,7 @@
 
 // Function to set the CouchDB client (will be called from server.js)
 export const setCouchDBClient = (client) => {
+  console.log("🔍 Setting CouchDB client for passkey routes:", !!client);
   couchDBClient = client;
 };
 
@@ -39,6 +40,7 @@
 const isCloud = process.env.DOMAIN || process.env.PASSKEY_RPID || process.env.NODE_ENV === 'production';
 
 // Log environment detection for debugging
+console.log('🔍 Environment Detection Logic:');
 console.log('  - NODE_ENV:', process.env.NODE_ENV);
 console.log('  - DOMAIN:', process.env.DOMAIN || 'not set');
 console.log('  - PASSKEY_RPID:', process.env.PASSKEY_RPID || 'not set');
@@ -80,6 +82,7 @@
 })();
 
 // Log configuration for debugging
+console.log("🔍 Passkey Configuration:");
 console.log("  - NODE_ENV:", process.env.NODE_ENV);
 console.log("  - Environment Detection:");
 console.log("    - isLocalhost:", isLocalhost);
@@ -93,9 +96,19 @@
 console.log("    - HTTPS:", process.env.HTTPS || 'not set');
 
 // Configuration summary and recommendations
+console.log("📋 Configuration Summary:");
 if (isCloud && rpID === 'localhost') {
+  console.log("❌ PROBLEM: Cloud environment detected but using localhost rpID!");
+  console.log("❌ This will cause passkey registration to fail!");
+  console.log("💡 SOLUTION: Set DOMAIN=your-domain.com or PASSKEY_RPID=your-domain.com");
 } else if (isCloud) {
+  console.log("✅ Cloud environment configured correctly");
+  console.log("✅ rpID:", rpID);
+  console.log("✅ origin:", origin);
 } else {
+  console.log("✅ Local development environment");
+  console.log("✅ rpID:", rpID);
+  console.log("✅ origin:", origin);
 }
 
 // Add a function to log config on each request for debugging
@@ -144,6 +157,7 @@
         });
       }
     } catch (error) {
+      console.log("🔍 Database error:", error.message);
       // If database doesn't exist or document not found, user ID is available
       if (
         error.message.includes("not found") ||
@@ -173,6 +187,7 @@
     const { userId, displayName, adminSecret } = req.body;
 
     if (!userId || !displayName) {
+      console.log("❌ Missing userId or displayName in request");
       return res.status(400).json({ error: "User ID and display name are required" });
     }
 
@@ -196,11 +211,14 @@
       if (existingUser.credentialID) {
         // Special case: Allow admin to replace passkey (admin has already been verified in admin panel)
         if (userId === 'admin') {
+          console.log("✅ Admin passkey replacement allowed (admin already verified)");
           // Continue with registration (replace existing passkey)
         } else if (adminSecret && adminSecret === process.env.ADMIN_SECRET) {
           // Admin override: Allow admin to reset any user's passkey
+          console.log("✅ Admin override: Allowing passkey reset for user:", userId);
           // Continue with registration (replace existing passkey)
         } else {
+          console.log("❌ User already has a passkey:", userId);
           return res.status(400).json({ 
             error: "User already has a registered passkey. Contact admin to reset it.",
             hasExistingPasskey: true,
@@ -209,6 +227,7 @@
         }
       } else {
         // If user exists but doesn't have a passkey, allow registration
+        console.log("✅ User exists but no passkey, allowing registration:", userId);
       }
     }
 
@@ -250,6 +269,7 @@
     // Store user document with challenge for verification
     try {
               await couchDBClient.saveDocument("maia_users", userDoc);
+      console.log("✅ User document saved successfully");
     } catch (error) {
       console.error("❌ Failed to save user document:", error.message);
       // If database doesn't exist, create it first
@@ -257,6 +277,7 @@
         try {
       await couchDBClient.createDatabase("maia_users");
           await couchDBClient.saveDocument("maia_users", userDoc);
+          console.log("✅ Database created and user document saved");
         } catch (createError) {
           console.error("❌ Failed to create database:", createError);
           // For now, continue without database storage
@@ -267,6 +288,7 @@
       }
     }
 
+    console.log("✅ Registration options sent successfully");
     res.json(options);
   } catch (error) {
     console.error("❌ Error generating registration options:", error);
@@ -277,19 +299,23 @@
 // Verify registration response
 router.post("/register-verify", async (req, res) => {
   try {
+    console.log("🔍 Registration verification request received");
     const { userId, response } = req.body;
 
     if (!userId || !response) {
+      console.log("❌ Missing userId or response in verification request");
       return res
         .status(400)
         .json({ error: "User ID and response are required" });
     }
 
+    console.log("🔍 Getting user document for verification:", userId);
 
     // Get the user document with the stored challenge
     let userDoc;
     try {
               userDoc = await couchDBClient.getDocument("maia_users", userId);
+      console.log("✅ User document retrieved successfully");
     } catch (error) {
       console.error("❌ Error getting user document:", error);
       return res.status(404).json({
@@ -298,13 +324,16 @@
     }
 
     if (!userDoc || !userDoc.challenge) {
+      console.log("❌ No user document or challenge found");
       return res.status(400).json({
         error: "No registration challenge found. Please try registering again.",
       });
     }
 
+    console.log("🔍 Verifying registration response");
 
     // Verify the registration response
+    console.log("🔍 Registration verification parameters:");
     console.log("  - expectedOrigin:", origin);
     console.log("  - expectedRPID:", rpID);
     console.log("  - challenge present:", !!userDoc.challenge);
@@ -316,8 +345,18 @@
       expectedRPID: rpID,
     });
 
+    console.log("🔍 Registration verification result:", verification.verified);
+    console.log("🔍 Response origin:", response.response.clientExtensionResults?.appid);
+    console.log("🔍 Response type:", response.type);
+    console.log("🔍 Response ID:", response.id);
 
     if (verification.verified) {
+      console.log("🔍 Updating user document with credential information");
+      console.log("🔍 Verification result structure:", Object.keys(verification.registrationInfo));
+      console.log("🔍 Credential object keys:", Object.keys(verification.registrationInfo.credential));
+      console.log("🔍 Credential ID:", verification.registrationInfo.credential.id);
+      console.log("🔍 Credential Public Key:", verification.registrationInfo.credential.publicKey);
+      console.log("🔍 Counter:", verification.registrationInfo.credential.counter);
       
       // Update user document with credential information
       // Convert Uint8Array to base64 string for storage
@@ -334,6 +373,7 @@
       // Save the updated user document to Cloudant
       await couchDBClient.saveDocument("maia_users", updatedUser);
 
+      console.log("✅ Passkey registration successful for user:", userId);
 
       res.json({
         success: true,
@@ -378,16 +418,19 @@
     }
 
     if (!userDoc) {
+      console.log("❌ User not found:", userId);
       return res.status(404).json({ error: "User not found" });
     }
 
     if (!userDoc.credentialID) {
+      console.log("❌ User has no registered passkey:", userId);
       return res.status(400).json({ error: "User has no registered passkey" });
     }
 
     // Generate authentication options
     // In v13, credentialID should be stored as a base64url string
     if (typeof userDoc.credentialID !== "string") {
+      console.log("❌ Invalid credential ID format:", typeof userDoc.credentialID);
       throw new Error("Invalid credential ID format - expected base64url string");
     }
 
@@ -472,8 +515,6 @@
       req.session.displayName = updatedUser.displayName || updatedUser._id;
       req.session.authenticatedAt = new Date().toISOString();
 
-<<<<<<< HEAD
-=======
       console.log(`✅ Session created for user: ${updatedUser._id}`);
       
       // Set the user's assigned agent as current when they sign in
@@ -514,16 +555,11 @@
       } catch (error) {
         console.error(`❌ [AUTH] Error setting current agent for ${updatedUser._id}:`, error.message);
       }
->>>>>>> 724bb711
       
       // Explicitly save the session
       req.session.save((err) => {
         if (err) {
           console.error('❌ [passkey] Error saving session:', err);
-<<<<<<< HEAD
-        } else {
-=======
->>>>>>> 724bb711
         }
       });
       
@@ -554,10 +590,7 @@
         },
       };
       
-<<<<<<< HEAD
-=======
       // Sending authentication response
->>>>>>> 724bb711
       res.json(responseData);
     } else {
       res.status(400).json({ error: "Authentication verification failed" });
@@ -595,23 +628,9 @@
 // Check authentication status
 router.get("/auth-status", async (req, res) => {
   try {
-<<<<<<< HEAD
-    
-    if (req.session && req.session.userId) {
-      
-      // Check if this is a deep link user - they should not be authenticated on main app
-      if (req.session.userId.startsWith('deep_link_')) {
-        console.log('🔍 [passkey] Deep link user detected:', {
-          userId: req.session.userId,
-          sessionType: req.session.sessionType,
-          deepLinkId: req.session.deepLinkId
-        });
-        
-=======
     if (req.session && req.session.userId) {
       // Check if this is a deep link user - they should not be authenticated on main app
       if (req.session.userId.startsWith('deep_link_')) {
->>>>>>> 724bb711
         // Store deepLinkId before destroying session
         const deepLinkId = req.session.deepLinkId;
         
@@ -640,18 +659,7 @@
       }
       if (userDoc) {
         // Echo current user to backend console
-<<<<<<< HEAD
-        console.log('🔍 [passkey] Current user:', {
-          userId: req.session.userId,
-          userName: req.session.userName,
-          sessionType: req.session.sessionType,
-          deepLinkId: req.session.deepLinkId
-        });
-        
-        // Session is managed in-memory only (maia_sessions database removed)
-=======
         console.log(`✅ [auth-status] Current user: ${userDoc._id}`);
->>>>>>> 724bb711
         
         res.json({
           authenticated: true,
@@ -661,11 +669,13 @@
           },
         });
       } else {
+        console.log(`❌ [auth-status] User document not found for userId: ${req.session.userId}`);
         // Session exists but user document not found, clear session
         req.session.destroy();
         res.json({ authenticated: false, message: "User not found" });
       }
     } else {
+      console.log(`❌ [auth-status] No active session - session: ${!!req.session}, userId: ${req.session?.userId}`);
       res.json({ authenticated: false, message: "No active session" });
     }
   } catch (error) {
@@ -700,9 +710,11 @@
 // Logout route to clear session
 router.post("/logout", async (req, res) => {
   try {
+    console.log(`🚨 BACKEND LOGOUT ENDPOINT HIT at ${new Date().toISOString()}`);
     
     if (req.session) {
       const userId = req.session.userId;
+      console.log(`👋 User signed out: ${userId}`);
       
       // Group chat filtering is handled by the frontend
       
@@ -711,8 +723,10 @@
           console.error("❌ Error destroying session:", err);
           return res.status(500).json({ error: "Failed to logout" });
         }
+        console.log(`✅ Session destroyed for user: ${userId}`);
         
         // Session management is now in-memory only (maia_sessions database removed)
+        console.log('[*] [Session Delete] Session destroyed (in-memory only)');
         
         // Send a message to the browser console after session destruction
         res.json({ 
@@ -722,6 +736,7 @@
         });
       });
     } else {
+      console.log(`ℹ️ No active session to destroy`);
       res.json({ success: true, message: "No active session" });
     }
   } catch (error) {
