/**
 * UserStateManager - Centralized user state management with in-memory caching
 * 
 * This class manages all user state including:
 * - Agent assignments (current, assigned)
 * - Knowledge base assignments
 * - Workflow state
 * - All related metadata
 * 
 * All frontend components should use this as the single source of truth
 * to ensure consistency across the application.
 */

class UserStateManager {
  constructor() {
    this.userStateCache = new Map();
    this.cacheVersion = 1;
    this.lastCacheUpdate = new Date();
  }

  /**
   * Get complete user state from cache
   * @param {string} userId - User ID
   * @returns {Object|null} Complete user state or null if not found
   */
  getUserState(userId) {
    return this.userStateCache.get(userId) || null;
  }

  /**
   * Get specific part of user state
   * @param {string} userId - User ID
   * @param {string} section - 'agent', 'knowledge-bases', 'workflow', or 'all'
   * @returns {Object|null} Requested section or null if not found
   */
  getUserStateSection(userId, section = 'all') {
    const userState = this.getUserState(userId);
    if (!userState) return null;

    switch (section) {
      case 'agent':
        return {
          currentAgentId: userState.currentAgentId,
          currentAgentName: userState.currentAgentName,
          currentAgentEndpoint: userState.currentAgentEndpoint,
          currentAgentSetAt: userState.currentAgentSetAt,
          assignedAgentId: userState.assignedAgentId,
          assignedAgentName: userState.assignedAgentName
        };
      case 'knowledge-bases':
        return {
          assignedKnowledgeBases: userState.assignedKnowledgeBases,
          availableKnowledgeBases: userState.availableKnowledgeBases
        };
      case 'workflow':
        return {
          workflowStage: userState.workflowStage,
          approvalStatus: userState.approvalStatus,
          adminNotes: userState.adminNotes
        };
      case 'all':
      default:
        return userState;
    }
  }

  /**
   * Update user state in cache
   * @param {string} userId - User ID
   * @param {Object} userState - Complete user state object
   */
  updateUserState(userId, userState) {
    const now = new Date();
    const updatedState = {
      ...userState,
      lastUpdated: now.toISOString(),
      cacheVersion: this.cacheVersion
    };
    
    this.userStateCache.set(userId, updatedState);
    this.lastCacheUpdate = now;
    
<<<<<<< HEAD
    console.log('[*] [UserStateManager] Updated user state:', {
      currentAgent: updatedState.currentAgentName,
      assignedKBs: updatedState.assignedKnowledgeBases?.length || 0,
      workflowStage: updatedState.workflowStage
    });
=======
    // console.log(`🔄 [UserStateManager] Updated cache for user ${userId}:`, {
    //   currentAgent: updatedState.currentAgentName,
    //   assignedKBs: updatedState.assignedKnowledgeBases?.length || 0,
    //   workflowStage: updatedState.workflowStage
    // });
>>>>>>> 724bb711
  }

  /**
   * Update specific section of user state
   * @param {string} userId - User ID
   * @param {string} section - Section to update
   * @param {Object} sectionData - Data for the section
   */
  updateUserStateSection(userId, section, sectionData) {
    const existingState = this.getUserState(userId) || this.getDefaultUserState(userId);
    
    switch (section) {
      case 'agent':
        existingState.currentAgentId = sectionData.currentAgentId;
        existingState.currentAgentName = sectionData.currentAgentName;
        existingState.currentAgentEndpoint = sectionData.currentAgentEndpoint;
        existingState.currentAgentSetAt = sectionData.currentAgentSetAt;
        existingState.assignedAgentId = sectionData.assignedAgentId;
        existingState.assignedAgentName = sectionData.assignedAgentName;
        break;
      case 'knowledge-bases':
        existingState.assignedKnowledgeBases = sectionData.assignedKnowledgeBases || [];
        existingState.availableKnowledgeBases = sectionData.availableKnowledgeBases || [];
        break;
      case 'workflow':
        existingState.workflowStage = sectionData.workflowStage;
        existingState.approvalStatus = sectionData.approvalStatus;
        existingState.adminNotes = sectionData.adminNotes;
        break;
    }
    
    this.updateUserState(userId, existingState);
  }

  /**
   * Get default user state structure
   * @param {string} userId - User ID
   * @returns {Object} Default user state
   */
  getDefaultUserState(userId) {
    return {
      userId: userId,
      displayName: userId,
      
      // Agent State
      currentAgentId: null,
      currentAgentName: null,
      currentAgentEndpoint: null,
      currentAgentSetAt: null,
      assignedAgentId: null,
      assignedAgentName: null,
      
      // Knowledge Base State
      assignedKnowledgeBases: [],
      availableKnowledgeBases: [],
      
      // Workflow State
      workflowStage: 'no_passkey',
      approvalStatus: 'pending',
      adminNotes: '',
      
      // Metadata
      lastUpdated: new Date().toISOString(),
      cacheVersion: this.cacheVersion
    };
  }

  /**
   * Build user state from database user document
   * @param {Object} userDoc - User document from database
   * @param {Array} assignedKBs - Assigned knowledge bases
   * @param {Array} availableKBs - Available knowledge bases
   * @returns {Object} Complete user state
   */
  buildUserStateFromDB(userDoc, assignedKBs = [], availableKBs = []) {
    // Calculate passkey status from database fields (reliable)
    const hasPasskey = !!userDoc.credentialID;
    const hasValidPasskey = !!(userDoc.credentialID && 
      userDoc.credentialID !== 'test-credential-id-wed271' && 
      userDoc.credentialPublicKey && 
      userDoc.counter !== undefined);
    
    // Determine workflow stage based on actual database state (not stored workflowStage)
    let workflowStage = 'no_passkey';
    if (hasValidPasskey) {
      if (userDoc.approvalStatus === 'approved') {
        workflowStage = 'hasAgent';
      } else if (userDoc.approvalStatus === 'pending') {
        workflowStage = 'awaiting_approval';
      } else if (userDoc.approvalStatus === 'rejected') {
        workflowStage = 'rejected';
      } else if (userDoc.approvalStatus === 'suspended') {
        workflowStage = 'suspended';
      } else {
        // Has valid passkey but no approval status - assume needs approval
        workflowStage = 'awaiting_approval';
      }
    } else if (hasPasskey) {
      // Has passkey but not valid (e.g., test credential)
      workflowStage = 'no_passkey';
    } else {
      // No passkey at all
      workflowStage = 'no_passkey';
    }
    
    return {
      userId: userDoc.userId || userDoc._id,
      displayName: userDoc.displayName || userDoc.userId || userDoc._id,
      
      // Agent State - Map currentAgent to assignedAgent for consistency
      currentAgentId: userDoc.currentAgentId || null,
      currentAgentName: userDoc.currentAgentName || null,
      currentAgentEndpoint: userDoc.currentAgentEndpoint || null,
      currentAgentSetAt: userDoc.currentAgentSetAt || null,
      assignedAgentId: userDoc.assignedAgentId || userDoc.currentAgentId || null,
      assignedAgentName: userDoc.assignedAgentName || userDoc.currentAgentName || null,
      
      // Knowledge Base State
      assignedKnowledgeBases: assignedKBs,
      availableKnowledgeBases: availableKBs,
      
      // Workflow State - Calculated from database fields, not stored workflowStage
      workflowStage: workflowStage,
      approvalStatus: userDoc.approvalStatus || 'pending',
      adminNotes: userDoc.adminNotes || '',
      
      // Passkey Status - Calculated from database fields
      hasPasskey: hasPasskey,
      hasValidPasskey: hasValidPasskey,
      
      // Bucket Status - Will be populated by bucket status check
      hasBucket: false,
      bucketFileCount: 0,
      bucketCreatedAt: null,
      bucketTotalSize: 0,
      
      // Metadata
      lastUpdated: new Date().toISOString(),
      cacheVersion: this.cacheVersion
    };
  }

  /**
   * Update bucket status for a user
   * @param {string} userId - User ID
   * @param {Object} bucketStatus - Bucket status data
   */
  updateBucketStatus(userId, bucketStatus) {
    if (this.userStateCache.has(userId)) {
      const userState = this.userStateCache.get(userId);
      userState.hasBucket = bucketStatus.hasFolder || false;
      userState.bucketFileCount = bucketStatus.fileCount || 0;
      userState.bucketCreatedAt = bucketStatus.createdAt || null;
      userState.bucketTotalSize = bucketStatus.totalSize || 0;
      userState.lastUpdated = new Date().toISOString();
      
      this.userStateCache.set(userId, userState);
<<<<<<< HEAD
=======
      // console.log(`📁 [UserStateManager] Updated bucket status for ${userId}: hasBucket=${userState.hasBucket}, files=${userState.bucketFileCount}`);
>>>>>>> 724bb711
    }
  }

  /**
   * Get bucket status for a user
   * @param {string} userId - User ID
   * @returns {Object} Bucket status
   */
  getBucketStatus(userId) {
    const userState = this.userStateCache.get(userId);
    if (!userState) return null;
    
    return {
      hasBucket: userState.hasBucket,
      bucketFileCount: userState.bucketFileCount,
      bucketCreatedAt: userState.bucketCreatedAt,
      bucketTotalSize: userState.bucketTotalSize
    };
  }

  /**
   * Remove user from cache
   * @param {string} userId - User ID
   */
  removeUser(userId) {
    this.userStateCache.delete(userId);
<<<<<<< HEAD
=======
    // console.log(`🗑️ [UserStateManager] Removed user ${userId} from cache`);
>>>>>>> 724bb711
  }

  /**
   * Get all cached user IDs
   * @returns {Array} Array of user IDs
   */
  getAllUserIds() {
    return Array.from(this.userStateCache.keys());
  }

  /**
   * Check and ensure bucket folders for all users
   * @returns {Promise<void>}
   */
  async ensureAllUserBuckets() {
<<<<<<< HEAD
=======
    // console.log('📁 [UserStateManager] Ensuring bucket folders for all users...');
>>>>>>> 724bb711
    
    const userIds = Array.from(this.userStateCache.keys());
    const bucketChecks = [];
    
    for (const userId of userIds) {
      // Skip deep link users and Public User for now
      if (userId.startsWith('deep_link_') || userId === 'Public User') {
        continue;
      }
      
      bucketChecks.push(this.ensureUserBucket(userId));
    }
    
    try {
      await Promise.all(bucketChecks);
<<<<<<< HEAD
=======
      // console.log(`✅ [UserStateManager] Completed bucket checks for ${bucketChecks.length} users`);
>>>>>>> 724bb711
    } catch (error) {
      console.error('❌ [UserStateManager] Error ensuring user buckets:', error);
    }
  }

  /**
   * Ensure bucket folder exists for a specific user
   * @param {string} userId - User ID
   * @returns {Promise<void>}
   */
  async ensureUserBucket(userId) {
    try {
      // First check current status
      const statusResponse = await fetch(`http://localhost:3001/api/bucket/user-status/${userId}`);
      if (statusResponse.ok) {
        const statusData = await statusResponse.json();
        this.updateBucketStatus(userId, statusData);
        return;
      }
      
      // If no folder exists, create it
      const createResponse = await fetch('http://localhost:3001/api/bucket/ensure-user-folder', {
        method: 'POST',
        headers: { 'Content-Type': 'application/json' },
        body: JSON.stringify({ userId })
      });
      
      if (createResponse.ok) {
        const createData = await createResponse.json();
        this.updateBucketStatus(userId, createData);
<<<<<<< HEAD
=======
        // console.log(`✅ [UserStateManager] Created bucket folder for ${userId}`);
>>>>>>> 724bb711
      }
    } catch (error) {
      console.error(`❌ [UserStateManager] Error ensuring bucket for ${userId}:`, error);
    }
  }

  /**
   * Get cache statistics
   * @returns {Object} Cache statistics
   */
  getCacheStats() {
    return {
      totalUsers: this.userStateCache.size,
      cacheVersion: this.cacheVersion,
      lastCacheUpdate: this.lastCacheUpdate.toISOString(),
      memoryUsage: process.memoryUsage()
    };
  }

  /**
   * Clear entire cache
   */
  clearCache() {
    this.userStateCache.clear();
    this.lastCacheUpdate = new Date();
<<<<<<< HEAD
=======
    // console.log(`🧹 [UserStateManager] Cache cleared`);
>>>>>>> 724bb711
  }

  /**
   * Initialize cache from database
   * This should be called on server startup
   * @param {Function} getUserDocs - Function to get all user documents
   * @param {Function} getKBAssignments - Function to get KB assignments
   */
  async initializeCache(getUserDocs, getKBAssignments) {
    try {
<<<<<<< HEAD
=======
      // console.log(`🔄 [UserStateManager] Initializing cache from database...`);
>>>>>>> 724bb711
      
      const userDocs = await getUserDocs();
      let initializedCount = 0;
      
      for (const userDoc of userDocs) {
        try {
<<<<<<< HEAD
=======
          // console.log(`🔍 [UserStateManager] Processing user: ${userDoc.userId || userDoc._id}, type: ${userDoc.type}`);
>>>>>>> 724bb711
          // Get KB assignments for this user
          const assignedKBs = await getKBAssignments(userDoc.userId || userDoc._id);
          const availableKBs = []; // TODO: Implement available KBs logic
          
          // Build user state
          const userState = this.buildUserStateFromDB(userDoc, assignedKBs, availableKBs);
          
          // Add to cache
          this.userStateCache.set(userDoc.userId || userDoc._id, userState);
          initializedCount++;
<<<<<<< HEAD
=======
          // console.log(`✅ [UserStateManager] Successfully initialized user: ${userDoc.userId || userDoc._id}`);
>>>>>>> 724bb711
        } catch (error) {
          console.error(`❌ [UserStateManager] Error initializing user ${userDoc.userId || userDoc._id}:`, error.message);
          console.error(`❌ [UserStateManager] User document:`, userDoc);
        }
      }
      
    } catch (error) {
      console.error(`❌ [UserStateManager] Error initializing cache:`, error.message);
    }
  }
}

// Export the class
export default UserStateManager;<|MERGE_RESOLUTION|>--- conflicted
+++ resolved
@@ -80,19 +80,11 @@
     this.userStateCache.set(userId, updatedState);
     this.lastCacheUpdate = now;
     
-<<<<<<< HEAD
-    console.log('[*] [UserStateManager] Updated user state:', {
-      currentAgent: updatedState.currentAgentName,
-      assignedKBs: updatedState.assignedKnowledgeBases?.length || 0,
-      workflowStage: updatedState.workflowStage
-    });
-=======
     // console.log(`🔄 [UserStateManager] Updated cache for user ${userId}:`, {
     //   currentAgent: updatedState.currentAgentName,
     //   assignedKBs: updatedState.assignedKnowledgeBases?.length || 0,
     //   workflowStage: updatedState.workflowStage
     // });
->>>>>>> 724bb711
   }
 
   /**
@@ -250,10 +242,7 @@
       userState.lastUpdated = new Date().toISOString();
       
       this.userStateCache.set(userId, userState);
-<<<<<<< HEAD
-=======
       // console.log(`📁 [UserStateManager] Updated bucket status for ${userId}: hasBucket=${userState.hasBucket}, files=${userState.bucketFileCount}`);
->>>>>>> 724bb711
     }
   }
 
@@ -280,10 +269,7 @@
    */
   removeUser(userId) {
     this.userStateCache.delete(userId);
-<<<<<<< HEAD
-=======
     // console.log(`🗑️ [UserStateManager] Removed user ${userId} from cache`);
->>>>>>> 724bb711
   }
 
   /**
@@ -299,10 +285,7 @@
    * @returns {Promise<void>}
    */
   async ensureAllUserBuckets() {
-<<<<<<< HEAD
-=======
     // console.log('📁 [UserStateManager] Ensuring bucket folders for all users...');
->>>>>>> 724bb711
     
     const userIds = Array.from(this.userStateCache.keys());
     const bucketChecks = [];
@@ -318,10 +301,7 @@
     
     try {
       await Promise.all(bucketChecks);
-<<<<<<< HEAD
-=======
       // console.log(`✅ [UserStateManager] Completed bucket checks for ${bucketChecks.length} users`);
->>>>>>> 724bb711
     } catch (error) {
       console.error('❌ [UserStateManager] Error ensuring user buckets:', error);
     }
@@ -352,10 +332,7 @@
       if (createResponse.ok) {
         const createData = await createResponse.json();
         this.updateBucketStatus(userId, createData);
-<<<<<<< HEAD
-=======
         // console.log(`✅ [UserStateManager] Created bucket folder for ${userId}`);
->>>>>>> 724bb711
       }
     } catch (error) {
       console.error(`❌ [UserStateManager] Error ensuring bucket for ${userId}:`, error);
@@ -381,10 +358,7 @@
   clearCache() {
     this.userStateCache.clear();
     this.lastCacheUpdate = new Date();
-<<<<<<< HEAD
-=======
     // console.log(`🧹 [UserStateManager] Cache cleared`);
->>>>>>> 724bb711
   }
 
   /**
@@ -395,20 +369,14 @@
    */
   async initializeCache(getUserDocs, getKBAssignments) {
     try {
-<<<<<<< HEAD
-=======
       // console.log(`🔄 [UserStateManager] Initializing cache from database...`);
->>>>>>> 724bb711
       
       const userDocs = await getUserDocs();
       let initializedCount = 0;
       
       for (const userDoc of userDocs) {
         try {
-<<<<<<< HEAD
-=======
           // console.log(`🔍 [UserStateManager] Processing user: ${userDoc.userId || userDoc._id}, type: ${userDoc.type}`);
->>>>>>> 724bb711
           // Get KB assignments for this user
           const assignedKBs = await getKBAssignments(userDoc.userId || userDoc._id);
           const availableKBs = []; // TODO: Implement available KBs logic
@@ -419,16 +387,14 @@
           // Add to cache
           this.userStateCache.set(userDoc.userId || userDoc._id, userState);
           initializedCount++;
-<<<<<<< HEAD
-=======
           // console.log(`✅ [UserStateManager] Successfully initialized user: ${userDoc.userId || userDoc._id}`);
->>>>>>> 724bb711
         } catch (error) {
           console.error(`❌ [UserStateManager] Error initializing user ${userDoc.userId || userDoc._id}:`, error.message);
           console.error(`❌ [UserStateManager] User document:`, userDoc);
         }
       }
       
+      console.log(`✅ [UserStateManager] Cache initialized with ${initializedCount} users`);
     } catch (error) {
       console.error(`❌ [UserStateManager] Error initializing cache:`, error.message);
     }
