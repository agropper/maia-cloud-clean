import { SessionManager } from '../utils/session-manager.js';

class SessionMiddleware {
  constructor(sessionManager = null) {
    this.sessionManager = sessionManager || new SessionManager();
  }

  // Middleware to validate sessions and handle inactivity
  validateSession = async (req, res, next) => {
    try {
      // Skip session validation for public endpoints
      const publicEndpoints = [
        '/api/passkey/auth-status',
        '/api/passkey/check-user',
        '/api/passkey/register',
        '/api/passkey/register-verify',
        '/api/passkey/authenticate',
        '/api/passkey/authenticate-verify',
        '/api/health',
        '/api/current-agent', // Allow checking current agent without session
        '/api/group-chats'    // Allow loading group chats without session
      ];
      
      if (publicEndpoints.includes(req.path)) {
        // Session activity is now handled automatically by CouchDBSessionStore
        return next();
      }

      const sessionId = req.sessionID;
      
      if (!sessionId) {
        return res.status(401).json({ error: 'No session ID found' });
      }

      // Check if session exists and is active (CouchDBSessionStore handles expiration automatically)
      if (!req.session || !req.session.userId) {
        return res.status(401).json({ 
          error: 'No valid session found',
          sessionExpired: true 
        });
      }

      // Calculate inactivity time for warnings
      const now = new Date();
      const lastActivity = new Date(req.session.lastActivity);
      const inactiveMinutes = (now - lastActivity) / (1000 * 60);

      // Check if warning should be shown (9.5 minutes of inactivity)
      let warning = false;
      let warningMessage = null;
      
      if (inactiveMinutes > 9.5) {
        warning = true;
        warningMessage = 'Session will expire in 30 seconds due to inactivity';
      }

      // Add session info to request
      req.sessionInfo = {
        sessionId,
        sessionType: req.session.sessionType,
        userId: req.session.userId,
        inactiveMinutes: Math.round(inactiveMinutes),
        warning: warning,
        warningMessage: warningMessage
      };

      next();
    } catch (error) {
      console.error('❌ Session middleware error:', error);
      res.status(500).json({ error: 'Session validation failed' });
    }
  };

  // Middleware to enforce single-user access
  enforceSingleUser = async (req, res, next) => {
    try {
      // Skip single-user enforcement for public endpoints
      const publicEndpoints = [
        '/api/passkey/auth-status',
        '/api/passkey/check-user',
        '/api/passkey/register',
        '/api/passkey/register-verify',
        '/api/passkey/authenticate',
        '/api/passkey/authenticate-verify',
        '/api/health',
        '/api/current-agent',
        '/api/group-chats'
      ];
      
      if (publicEndpoints.includes(req.path)) {
        return next();
      }

      // Allow Public User to always access
      if (req.session && req.session.userId === 'unknown_user') {
        return next();
      }

      // Check if there's an active authenticated session
      const hasActiveSession = await this.sessionManager.hasActiveAuthenticatedSession();
      
      if (hasActiveSession && (!req.session || !req.session.userId)) {
        return res.status(403).json({
          error: 'Private session in progress',
          message: 'Another user is currently signed in. Please wait or contact the administrator.',
          singleUserMode: true
        });
      }

      next();
    } catch (error) {
      console.error('❌ Single user enforcement error:', error);
      res.status(500).json({ error: 'Access control failed' });
    }
  };

  // Middleware to create session on authentication
  createSessionOnAuth = async (req, res, next) => {
    try {
<<<<<<< HEAD
      
=======
>>>>>>> 724bb711
      // Run the passkey route first
      await next();
      
      // Wait a moment for session save to complete, then check if session was created
      await new Promise(resolve => setTimeout(resolve, 100));
      
      const sessionId = req.sessionID;
      const userId = req.session.userId;
      
<<<<<<< HEAD
      
=======
>>>>>>> 724bb711
      if (userId && sessionId) {
        try {
          // Session creation is now handled automatically by CouchDBSessionStore
          // when req.session is saved with userId. The store will create the session document.
<<<<<<< HEAD
=======
          // Session creation is already logged by the route handler
>>>>>>> 724bb711
        } catch (error) {
          console.error('❌ [createSessionOnAuth] Error in session creation logic:', error);
          // Don't throw - let the response continue
        }
<<<<<<< HEAD
      } else {
=======
>>>>>>> 724bb711
      }
    } catch (error) {
      console.error('❌ [createSessionOnAuth] Error creating session on auth:', error);
      next(error); // Pass error to error handler
    }
  };

  // Middleware to handle deep link sessions
  createDeepLinkSession = async (req, res, next) => {
    try {
      const sessionId = req.sessionID;
      const deepLinkId = req.params.shareId || req.query.shareId;
      const ownedBy = req.session.userId || 'unknown_user';

      // Only create session if this is the initial page load (not API calls)
      // and we don't already have a session for this deep link
      if (deepLinkId && sessionId && req.path === `/shared/${deepLinkId}`) {
        // Check if session already exists
        const existingSession = await this.sessionManager.getSession(sessionId);
        
        if (!existingSession) {
          await this.sessionManager.createSession(
            sessionId, 
            'deeplink', 
            'anonymous', 
            deepLinkId, 
            ownedBy
          );
        } else {
        }
      }

      next();
    } catch (error) {
      console.error('❌ Error creating deep link session:', error);
      next(); // Continue even if session creation fails
    }
  };

  // Middleware to check for inactivity warnings and cleanup expired sessions
  checkInactivityWarning = async (req, res, next) => {
    try {
      const sessionId = req.sessionID;
      
      if (sessionId) {
        const validation = await this.sessionManager.validateSession(sessionId);
        
        if (!validation.valid) {
          // Session is invalid or expired, add headers to inform frontend
          res.set('X-Session-Expired', 'true');
          res.set('X-Session-Expired-Reason', validation.reason);
        } else if (validation.warning) {
          // Add warning to response headers
          res.set('X-Session-Warning', 'true');
          res.set('X-Session-Warning-Message', validation.warningMessage);
          res.set('X-Session-Inactive-Minutes', validation.inactiveMinutes.toString());
        } else {
          // Update last activity for valid sessions
          await this.sessionManager.updateLastActivity(sessionId);
        }
      }

      next();
    } catch (error) {
      console.error('❌ Error checking inactivity warning:', error);
      next(); // Continue even if warning check fails
    }
  };
}

export { SessionMiddleware };<|MERGE_RESOLUTION|>--- conflicted
+++ resolved
@@ -22,10 +22,12 @@
       ];
       
       if (publicEndpoints.includes(req.path)) {
+        console.log(`🔓 Skipping session validation for public endpoint: ${req.path}`);
         // Session activity is now handled automatically by CouchDBSessionStore
         return next();
       }
 
+      console.log(`🔒 Validating session for protected endpoint: ${req.path}`);
       const sessionId = req.sessionID;
       
       if (!sessionId) {
@@ -117,10 +119,6 @@
   // Middleware to create session on authentication
   createSessionOnAuth = async (req, res, next) => {
     try {
-<<<<<<< HEAD
-      
-=======
->>>>>>> 724bb711
       // Run the passkey route first
       await next();
       
@@ -130,26 +128,15 @@
       const sessionId = req.sessionID;
       const userId = req.session.userId;
       
-<<<<<<< HEAD
-      
-=======
->>>>>>> 724bb711
       if (userId && sessionId) {
         try {
           // Session creation is now handled automatically by CouchDBSessionStore
           // when req.session is saved with userId. The store will create the session document.
-<<<<<<< HEAD
-=======
           // Session creation is already logged by the route handler
->>>>>>> 724bb711
         } catch (error) {
           console.error('❌ [createSessionOnAuth] Error in session creation logic:', error);
           // Don't throw - let the response continue
         }
-<<<<<<< HEAD
-      } else {
-=======
->>>>>>> 724bb711
       }
     } catch (error) {
       console.error('❌ [createSessionOnAuth] Error creating session on auth:', error);
@@ -171,6 +158,7 @@
         const existingSession = await this.sessionManager.getSession(sessionId);
         
         if (!existingSession) {
+          console.log(`🔗 [Deep Link] Creating session for initial access to: ${deepLinkId}`);
           await this.sessionManager.createSession(
             sessionId, 
             'deeplink', 
@@ -179,6 +167,7 @@
             ownedBy
           );
         } else {
+          console.log(`🔗 [Deep Link] Session already exists for: ${deepLinkId}`);
         }
       }
 
@@ -201,11 +190,13 @@
           // Session is invalid or expired, add headers to inform frontend
           res.set('X-Session-Expired', 'true');
           res.set('X-Session-Expired-Reason', validation.reason);
+          console.log('🔗 [Session] Session expired:', sessionId, validation.reason);
         } else if (validation.warning) {
           // Add warning to response headers
           res.set('X-Session-Warning', 'true');
           res.set('X-Session-Warning-Message', validation.warningMessage);
           res.set('X-Session-Inactive-Minutes', validation.inactiveMinutes.toString());
+          console.log('⚠️ [Session] Inactivity warning for session:', sessionId, validation.inactiveMinutes, 'minutes');
         } else {
           // Update last activity for valid sessions
           await this.sessionManager.updateLastActivity(sessionId);
